import contextlib
import csv
import datetime
import functools
import io
import itertools
import json
import logging
import os
import pickle
import random
import re
import sys
import time
import unittest
import zoneinfo
from decimal import Decimal

from django.contrib.admin.models import LogEntry
from django.contrib.auth.models import AnonymousUser, Permission, User
from django.contrib.staticfiles.testing import StaticLiveServerTestCase
from django.core.serializers.json import DjangoJSONEncoder
from django.db import connection
from django.db.migrations.executor import MigrationExecutor
from django.db.models import Q
from django.test import RequestFactory, TransactionTestCase, override_settings
from django.urls import reverse
from paypal.standard.ipn.models import PayPalIPN
from rest_framework.exceptions import ErrorDetail
from rest_framework.serializers import ModelSerializer
from rest_framework.test import APIClient
from selenium import webdriver
from selenium.webdriver.common.by import By
from selenium.webdriver.firefox.options import Options
from selenium.webdriver.support import expected_conditions as EC
from selenium.webdriver.support.ui import Select, WebDriverWait

from tracker import models, settings, util
from tracker.api.pagination import TrackerPagination

_empty = object()


class PickledRandom(random.Random):
    # I live in hell
    def getstate(self):
        return 'pickled'

    def setstate(self, state):
        pass


class PickledRandom(random.Random):
    # I live in hell
    def getstate(self):
        return 'pickled'

    def setstate(self, state):
        pass


def parse_test_mail(mail):
    lines = [
        x.partition(':')
        for x in [x for x in [x.strip() for x in mail.message.split('\n')] if x]
    ]
    result = {}
    for line in lines:
        if line[2]:
            name = line[0].lower()
            value = line[2]
            if name not in result:
                result[name] = []
            result[name].append(value)
    return result


def parse_csv_response(response):
    assert response['content-type'].startswith(
        'text/csv'
    ), f'expected `text/csv` for content-type, got {response["content-type"]}'
    return [
        line
        for line in csv.reader(io.StringIO(response.content.decode(response.charset)))
    ]


def create_ipn(
    donation,
    email,
    *,
    residence_country='US',
    custom=None,
    payment_status='Completed',
    mc_currency='USD',
    mc_gross=None,
    mc_fee=None,
    txn_id='deadbeef',
    **kwargs,
):
    mc_fee = mc_fee if mc_fee is not None else donation.amount * Decimal('0.03')
    mc_gross = mc_gross if mc_gross is not None else donation.amount
    custom = custom if custom is not None else f'{donation.id}:{donation.domainId}'
    return PayPalIPN.objects.create(
        residence_country=residence_country,
        mc_currency=mc_currency,
        mc_gross=mc_gross,
        custom=custom,
        payment_status=payment_status,
        payer_email=email,
        mc_fee=mc_fee,
        txn_id=txn_id,
        **kwargs,
    )


noon = datetime.time(12, 0)
today = datetime.date.today()
today_noon = datetime.datetime.combine(today, noon).astimezone(
    zoneinfo.ZoneInfo(settings.TIME_ZONE)
)
tomorrow = today + datetime.timedelta(days=1)
tomorrow_noon = datetime.datetime.combine(tomorrow, noon).astimezone(
    zoneinfo.ZoneInfo(settings.TIME_ZONE)
)
long_ago = today - datetime.timedelta(days=180)
long_ago_noon = datetime.datetime.combine(long_ago, noon).astimezone(
    zoneinfo.ZoneInfo(settings.TIME_ZONE)
)


class MigrationsTestCase(TransactionTestCase):
    # e.g
    # migrate_from = [('tracker', '0004_add_thing')]
    # migrate_to = [('tracker', '0005_backfill_thing')]
    migrate_from = []
    migrate_to = []

    def setUp(self):
        assert (
            self.migrate_from and self.migrate_to
        ), "TestCase '{}' must define migrate_from and migrate_to properties".format(
            type(self).__name__
        )
        executor = MigrationExecutor(connection)
        old_apps = executor.loader.project_state(self.migrate_from).apps

        # Reverse to the original migration
        executor.migrate(self.migrate_from)

        self.setUpBeforeMigration(old_apps)

        # Run the migration to test
        executor = MigrationExecutor(connection)
        executor.loader.build_graph()  # reload.
        executor.migrate(self.migrate_to)

        self.apps = executor.loader.project_state(self.migrate_to).apps

    def tearDown(self):
        executor = MigrationExecutor(connection)
        executor.loader.build_graph()
        executor.migrate(executor.loader.graph.leaf_nodes())

    def setUpBeforeMigration(self, apps):
        pass

    def permissions_helper(self, user, group, old, new, forwards):
        from django.contrib.auth.models import Permission

        new = Permission.objects.get(
            content_type__app_label=new['app_label'],
            content_type__model=new['model'],
            codename=new['codename'],
        )
        self.assertIn(
            user,
            new.user_set.all(),
            msg=f'User did not have {"new" if forwards else "old"} permission',
        )
        self.assertIn(
            group,
            new.group_set.all(),
            msg=f'Group did not have {"new" if forwards else "old"} permission',
        )
        self.assertFalse(
            Permission.objects.filter(
                content_type__app_label=old['app_label'],
                content_type__model=old['model'],
                codename=old['codename'],
            ).exists(),
            msg=f'Did not delete {"old" if forwards else "new"} permission on {"forwards" if forwards else "backwards"} migration',
        )


# example
"""
class TestRemoveNullsMigrations(MigrationsTestCase):
    migrate_from = '0007_add_prize_key'
    migrate_to = '0008_remove_prize_nulls'

    def setUpBeforeMigration(self, apps):
        # get the pre-migrate state of the model structure
        Prize = apps.get_model('tracker', 'Prize')
        Event = apps.get_model('tracker', 'Event')
        self.event = Event.objects.create(
            short='test', name='Test Event', datetime=today_noon
        )
        self.prize1 = Prize.objects.create(event=self.event, name='Test Prize')

    def test_nulls_removed(self):
        # get the post-migrate state of the model structure
        Prize = self.apps.get_model('tracker', 'Prize')

        # because the structure may have changed, need to refetch
        self.prize1 = Prize.objects.get(id=self.prize1.id)
        self.assertEqual(self.prize1.altimage, '')
        self.assertEqual(self.prize1.description, '')
        self.assertEqual(self.prize1.extrainfo, '')
        self.assertEqual(self.prize1.image, '')
"""


class AssertionHelpers:
    def assertDictContainsSubset(self, subset, dictionary, msg=None):
        if sys.version_info < (3, 12):
            super().assertDictContainsSubset(subset, dictionary, msg)
        else:
            self.assertEqual(dictionary, {**dictionary, **subset}, msg)

    def assertSetDisjoint(self, set1, set2, msg=None):
        self.assertSetEqual(set(set1) & set(set2), set(), msg)

    def assertSubset(self, sub, sup, msg=None):
        self.assertSetEqual(set(sub) & set(sup), set(sub), msg)


class APITestCase(TransactionTestCase, AssertionHelpers):
    fixtures = ['countries']
    model_name = None
    serializer_class = None
    extra_serializer_kwargs = {}
    format_model = None
    view_user_permissions = []  # trickles to add_user and locked_user
    add_user_permissions = []  # trickles to locked_user
    locked_user_permissions = []
    lookup_key = 'pk'
    encoder = DjangoJSONEncoder()
    id_field = 'id'

    def parseJSON(self, response, status_code=200):
        self.assertEqual(
            response.status_code,
            status_code,
            msg='Status code is not %d\n"""%s"""' % (status_code, response.content),
        )
        try:
            return json.loads(response.content)
        except Exception as e:
            raise AssertionError(
                'Could not parse json: %s\n"""%s"""' % (e, response.content)
            ) from e

    def get_paginated_response(self, queryset, data):
        paginator = TrackerPagination()

        class FakeRequest:
            def __init__(self, limit=settings.TRACKER_PAGINATION_LIMIT, offset=0):
                self.query_params = {'limit': limit, 'offset': offset}

        paginator.paginate_queryset(queryset, FakeRequest())
        return paginator.get_paginated_response(data)

    def _get_viewname(self, model_name, action, **kwargs):
        if 'event_pk' in kwargs:
            if 'feed' in kwargs:
                viewname = f'tracker:api_v2:event-{model_name}-feed-{action}'
            else:
                viewname = f'tracker:api_v2:event-{model_name}-{action}'
        elif 'feed' in kwargs:
            viewname = f'tracker:api_v2:{model_name}-feed-{action}'
        else:
            viewname = f'tracker:api_v2:{model_name}-{action}'
        return viewname

    def get_detail(
        self,
        obj,
        *,
        model_name=None,
        status_code=200,
        data=None,
        kwargs=None,
        user=_empty,
    ):
        kwargs = kwargs or {}
        if user is not _empty:
            self.client.force_authenticate(user=user)
        model_name = model_name or self.model_name
        assert model_name is not None
        lookup_kwargs = {**kwargs}
        if self.lookup_key == 'pk':
            pk = obj if isinstance(obj, int) else obj.pk
            lookup_kwargs['pk'] = pk
        url = reverse(
            self._get_viewname(model_name, 'detail', **kwargs),
            kwargs=lookup_kwargs,
        )

        with self._snapshot('GET', url, data) as snapshot:
            response = self.client.get(
                url,
                data=data,
            )
            self.assertEqual(
                response.status_code,
                status_code,
                msg=f'Expected status_code of {status_code}',
            )
            snapshot.process_response(response)
        return getattr(response, 'data', None)

    def get_list(
        self,
        *,
        model_name=None,
        status_code=200,
        data=None,
        kwargs=None,
        user=_empty,
    ):
        kwargs = kwargs or {}
        if user is not _empty:
            self.client.force_authenticate(user=user)
        model_name = model_name or self.model_name
        assert model_name is not None
        url = reverse(
            self._get_viewname(model_name, 'list', **kwargs),
            kwargs=kwargs,
        )
        with self._snapshot('GET', url, data) as snapshot:
            response = self.client.get(
                url,
                data=data,
            )
            self.assertEqual(
                response.status_code,
                status_code,
                msg=f'Expected status_code of {status_code}',
            )
            snapshot.process_response(response)
        return getattr(response, 'data', None)

    def get_noun(
        self,
        noun,
        obj=None,
        *,
        model_name=None,
        status_code=200,
        data=None,
        kwargs=None,
        lookup_key=None,
<<<<<<< HEAD
        **other_kwargs,
=======
        user=_empty,
>>>>>>> de1c9715
    ):
        kwargs = kwargs or {}
        if lookup_key is None:
            lookup_key = self.lookup_key
        if obj is not None and lookup_key == 'pk':
            kwargs['pk'] = obj.pk
        if user is not _empty:
            self.client.force_authenticate(user=user)
        model_name = model_name or self.model_name
        assert model_name is not None
        url = reverse(self._get_viewname(model_name, noun, **kwargs), kwargs=kwargs)
        with self._snapshot('GET', url, data) as snapshot:
            response = self.client.get(
                url,
                data=data,
            )
            self.assertEqual(
                response.status_code,
                status_code,
                msg=f'Expected status_code of {status_code}',
            )
            snapshot.process_response(response)
        return getattr(response, 'data', None)

    def _check_nested_codes(self, data, codes):
        mismatched_codes = {}
        if not isinstance(data, (list, dict, ErrorDetail)):
            raise TypeError(f'Expected list, dict, or ErrorDetail, got {type(data)}')
        if isinstance(data, ErrorDetail):
            data = [data]
        if isinstance(data, list):
            # FIXME: this comes up if, for example, one entry in an M2M is valid
            #  but the others are not, but there isn't a test case that exercises this
            #  in depth just yet
            data = [d for d in data if d]
            if data and isinstance(data[0], dict):
                mismatch = {}
                for d in data:
                    mismatch = self._check_nested_codes(d, codes) or mismatch
                return mismatch
            else:
                data = list(util.flatten(data))
                if any(not isinstance(d, ErrorDetail) for d in data):
                    raise TypeError('Expected a list of ErrorDetail')
        if isinstance(codes, (list, str)):
            if isinstance(codes, str):
                codes = [codes]
            if isinstance(data, dict):
                data = list(util.flatten_dict(data))
            elif not isinstance(data, list):
                raise TypeError(f'Expected list or dict, got {type(data)}')
            actual_codes = {e.code for e in data}
            for code in codes:
                if code not in actual_codes:
                    mismatched_codes.setdefault('__any__', []).append(code)
        elif isinstance(codes, dict):
            if isinstance(data, list):
                for d in data:
                    mismatched_codes.update(self._check_nested_codes(d, codes))
            elif isinstance(data, dict):
                for field, code in codes.items():
                    nested = self._check_nested_codes(data.get(field, []), code)
                    if nested:
                        nested.pop('__any__', [])
                        mismatched_codes.setdefault(field, []).append(code)
        else:
            raise TypeError(f'Expected list, str, or dict, got {type(codes)}')
        return mismatched_codes

    def _check_status_and_error_codes(
        self, response, status_code, expected_error_codes
    ):
        data = getattr(response, 'data', None)
        self.assertEqual(
            response.status_code,
            status_code,
            msg=f'Expected status_code of {status_code}'
            + ('\n' + str(data) if data else ''),
        )
        if data and expected_error_codes:
            # TODO: some of the failure messages are vague, figure out a better way to nest the formatting
            mismatched_codes = self._check_nested_codes(data, expected_error_codes)
            if mismatched_codes:
                self.fail(
                    '\n'.join(
                        f'expected error code for `{field}`: `{code}` not present in `{",".join((str(e.code) if isinstance(e, ErrorDetail) else str(e)) for e in data.get(field, []))}`'
                        for field, code in mismatched_codes.items()
                    )
                )

    def post_new(
        self,
        *,
        model_name=None,
        status_code=201,
        data=None,
        kwargs=None,
        expected_error_codes=None,
        user=_empty,
    ):
        return self.post_noun(
            'list',
            model_name=model_name,
            status_code=status_code,
            data=data,
            kwargs=kwargs,
            expected_error_codes=expected_error_codes,
            user=user,
        )

    def post_noun(
        self,
        noun,
        *,
        model_name=None,
        status_code=200,
        data=None,
        kwargs=None,
        expected_error_codes=None,
        user=_empty,
    ):
        kwargs = kwargs or {}
        data = data or {}
        if user is not _empty:
            self.client.force_authenticate(user=user)
        model_name = model_name or self.model_name
        assert model_name is not None
        url = reverse(self._get_viewname(model_name, noun, **kwargs), kwargs=kwargs)
        with self._snapshot('POST', url, data) as snapshot:
            response = self.client.post(
                url,
                data=data,
                format='json',
            )
            self._check_status_and_error_codes(
                response, status_code, expected_error_codes or {}
            )
            snapshot.process_response(response)
        return getattr(response, 'data', None)

    def patch_detail(
        self,
        obj,
        *,
        model_name=None,
        status_code=200,
        expected_error_codes=None,
        data=None,
        kwargs=None,
        user=_empty,
    ):
        kwargs = kwargs or {}
        if user is not _empty:
            self.client.force_authenticate(user=user)
        model_name = model_name or self.model_name
        assert model_name is not None
        url = reverse(
            self._get_viewname(model_name, 'detail', **kwargs),
            kwargs={'pk': obj.pk, **kwargs},
        )
        if status_code >= 400 and not expected_error_codes:
            # just a debug point to make an exhaustive pass on this later
            pass
        with self._snapshot('PATCH', url, data) as snapshot:
            response = self.client.patch(
                url,
                data=data,
                format='json',
            )
            self._check_status_and_error_codes(
                response, status_code, expected_error_codes or {}
            )
            snapshot.process_response(response)
        obj.refresh_from_db()
        return getattr(response, 'data', None)

    def _compare_value(self, key, expected, found):
        if expected == found:
            return True
        if key.endswith(
            'canonical_url'
        ):  # special case, so we don't have to pass the request object around
            length = min(len(expected), len(found))
            return expected[-length:] == found[-length:]
        if not isinstance(expected, str) and isinstance(found, str):
            if isinstance(expected, datetime.datetime):
                if expected == util.parse_time(found):
                    return True
            else:
                try:
                    if expected == type(expected)(found):
                        return True
                except (TypeError, ValueError) as e:
                    logging.warning(
                        f'Could not parse value {found} as {type(expected)}', exc_info=e
                    )
        return False

    def _compare_model(
        self, expected_model, found_model, partial, prefix='', *, missing_ok=None
    ):
        missing_ok = set(missing_ok or [])
        self.assertIsInstance(found_model, dict, 'found_model was not a dict')
        self.assertIsInstance(expected_model, dict, 'expected_model was not a dict')
        found_keys = set(found_model.keys())
        expected_keys = set(expected_model.keys())
        if partial:
            extra_keys = []
        else:
            extra_keys = found_keys - expected_keys
        missing_keys = expected_keys - found_keys - missing_ok
        unequal_keys = [
            k
            for k in expected_keys
            if k in found_model
            and not isinstance(found_model[k], (list, dict))
            and not self._compare_value(k, expected_model[k], found_model[k])
        ]
        nested_objects = [
            (
                f'{prefix}.' if prefix else '' + k,
                self._compare_model(
                    expected_model[k],
                    found_model[k],
                    partial,
                    prefix=k,
<<<<<<< HEAD
                    missing_ok=missing_ok,
=======
                    missing_ok=missing_ok
                    | {'event'},  # always ok to be missing 'event' on nested objects
>>>>>>> de1c9715
                ),
            )
            for k in expected_keys
            if k in found_model and isinstance(found_model[k], dict)
        ]
        nested_objects = [n for n in nested_objects if n[1]]
        nested_list_keys = {
            f'{prefix}.' if prefix else '' + f'{k}': self._compare_lists(
                expected_model[k], found_model[k], partial, prefix=k
            )
            for k in expected_keys
            if k in found_model and isinstance(found_model[k], list)
        }
        for k, v in nested_list_keys.items():
            for n, vn in enumerate(v):
                if vn:
                    nested_objects.append((f'{k}[{n}]', vn))
        return (
            *('Extra key: "%s"' % k for k in extra_keys),
            *('Missing key: "%s"' % k for k in missing_keys),
            *(
                'Value for key "%s" unequal: expected %r != actual %r'
                % (k, expected_model[k], found_model[k])
                for k in unequal_keys
            ),
            *('Nested object: %s, %s' % k for k in nested_objects),
        )

    def _compare_lists(self, expected, found, partial, prefix=''):
        results = []
        for n, pair in enumerate(itertools.zip_longest(expected, found)):
            if pair[0] is None:
                results.append(f'index #{n} was extra')
            elif pair[1] is None:
                results.append(f'index #{n} was missing')
            elif not isinstance(pair[1], type(pair[0])):
                results.append(
                    f'index #{n} had different types, `{type(pair[0])}` != `{type(pair[1])}`'
                )
            elif isinstance(pair[0], dict):
                results.append(self._compare_model(pair[0], pair[1], partial, prefix))
            elif pair[0] != pair[1]:
                results.append(f'index #{n} was unequal: {pair[0]:r} != {pair[1]:r}')
        return results

    def assertModelPresent(
        self, expected_model, data, partial=False, msg=None, format_kwargs=None
    ):
        if not isinstance(data, list):
            data = [data]
        if not isinstance(expected_model, dict):
            assert (
                self.format_model is not None
            ), 'no format_model provided and raw model was passed to assertModelPresent'
            expected_model = self.format_model(expected_model, **format_kwargs or {})
        if (
            found_model := next(
                (
                    model
                    for model in data
                    if (
                        model['pk'] == expected_model['pk']
                        and model['model'] == expected_model['model']
                    )
                ),
                None,
            )
        ) is None:
            self.fail(
                'Could not find model "%s:%s" in data'
                % (expected_model['model'], expected_model['pk'])
            )
        problems = self._compare_model(
            expected_model['fields'], found_model['fields'], partial
        )
        if problems:
            self.fail(
                '%sModel "%s:%s" was incorrect:\n%s'
                % (
                    f'{msg}\n' if msg else '',
                    expected_model['model'],
                    expected_model['pk'],
                    '\n'.join(problems),
                )
            )

    def assertModelNotPresent(
        self, unexpected_model, data, msg=None, format_kwargs=None
    ):
        if not isinstance(data, list):
            data = [data]
        if not isinstance(unexpected_model, dict):
            assert (
                self.format_model is not None
            ), 'no format_model provided and raw model was passed to assertModelNotPresent'
            unexpected_model = self.format_model(
                unexpected_model, **format_kwargs or {}
            )
        if (
            next(
                (
                    model
                    for model in data
                    if (
                        model['pk'] == unexpected_model['pk']
                        and model['model'] == unexpected_model['model']
                    )
                ),
                None,
            )
            is not None
        ):
            self.fail(
                '%sFound model "%s:%s" in data'
                % (
                    '%s\n' if msg else '',
                    unexpected_model['model'],
                    unexpected_model['pk'],
                )
            )

    def assertV2ModelPresent(
        self, expected_model, data, *, serializer_kwargs=None, partial=False, msg=None
    ):
        """
        expected_model is either a dict (e.g. from a serializer), or a raw model (in which case you can pass
        serializier_kwargs to pass extra arguments to the serializer), data is whatever came back to the api,
        either a single model or a list of models, and asserts that not only is a matching model present, but that
        it has the same representation
        if partial is True, then extra keys in data are ok, but not missing or mismatched keys
        if missing_ok has any values, then those explicit keys are allowed to be missing, but not unequal (useful for
         nested models)
        """
        if isinstance(data, dict) and 'results' in data:
            data = data['results']
        if not isinstance(data, list):
            data = [data]
        missing_ok = []
        if isinstance(expected_model, ModelSerializer):
            expected_model = expected_model.data
        elif not isinstance(expected_model, dict):
            assert (
                self.serializer_class is not None
            ), 'no serializer_class provided and raw model was passed'
            expected_model.refresh_from_db()
            expected_model = self.serializer_class(
                expected_model,
                **{**(serializer_kwargs or {}), **self.extra_serializer_kwargs},
            ).data
            # FIXME: gross hack
            from tracker.api.serializers import EventNestedSerializerMixin

            if issubclass(self.serializer_class, EventNestedSerializerMixin):
                missing_ok.append('event')
        if (
            found_model := next(
                (
                    m
                    for m in data
                    if expected_model['type'] == m.get('type', None)
                    and expected_model[self.id_field] == m.get(self.id_field, None)
                ),
                None,
            )
        ) is None:
            self.fail(
                'Could not find model "%s:%s" in data'
                % (expected_model['type'], expected_model[self.id_field])
            )
        problems = self._compare_model(
            expected_model, found_model, partial, missing_ok=missing_ok
        )
        if problems:
            self.fail(
                '%sModel "%s:%s" was incorrect:\n%s'
                % (
                    f'{msg}\n' if msg else '',
                    expected_model['type'],
                    expected_model[self.id_field],
                    '\n'.join(problems),
                )
            )

    def assertV2ModelNotPresent(self, unexpected_model, data):
        if isinstance(data, dict) and 'results' in data:
            data = data['results']
        if not isinstance(data, list):
            data = [data]
        if isinstance(unexpected_model, ModelSerializer):
            unexpected_model = unexpected_model.data
        elif not isinstance(unexpected_model, dict):
            assert hasattr(
                self, 'serializer_class'
            ), 'no serializer_class provided and raw model was passed'
            unexpected_model = self.serializer_class(
                unexpected_model, **self.extra_serializer_kwargs
            ).data
        if (
            next(
                (
                    model
                    for model in data
                    if (
                        unexpected_model['type'] == model['type']
                        and unexpected_model[self.id_field] == model[self.id_field]
                    )
                ),
                None,
            )
            is not None
        ):
            self.fail(
                'Found model "%s:%s" in data'
                % (unexpected_model['type'], unexpected_model[self.id_field])
<<<<<<< HEAD
            )

    def assertExactV2Models(
        self,
        expected_models,
        unexpected_models,
        data=None,
        *,
        exact_count=True,
        msg=None,
        **kwargs,
    ):
        """similar to V2ModelPresent, but allows you to explicitly check that certain models are not present
        by default it also asserts exact count, but you can turn that off if you want
        """
        problems = []
        if data is None:
            data = unexpected_models
            unexpected_models = []
        if exact_count and len(data) != len(expected_models):
            problems.append(
                f'Data length mismatch, expected {len(expected_models)}, got {len(data)}'
=======
>>>>>>> de1c9715
            )
        for m in expected_models:
            try:
                self.assertV2ModelPresent(m, data, **kwargs)
            except AssertionError as e:
                problems.append(str(e))
        for m in unexpected_models:
            try:
                self.assertV2ModelNotPresent(m, data)
            except AssertionError as e:
                problems.append(str(e))
        if problems:
            parts = []
            if msg:
                parts.append(msg)
            parts.append(f'Had {len(problems)} problem(s) asserting model data:')
            parts.extend(problems)

            self.fail('\n'.join(parts))

    def assertExactV2Models(
        self,
        expected_models,
        unexpected_models,
        data=None,
        *,
        exact_count=True,
        msg=None,
        **kwargs,
    ):
        """similar to V2ModelPresent, but allows you to explicitly check that certain models are not present
        by default it also asserts exact count, but you can turn that off if you want
        """
        problems = []
        if data is None:
            data = unexpected_models
            unexpected_models = []
        if isinstance(data, dict) and 'results' in data:
            data = data['results']
        if not isinstance(data, list):
            data = [data]
        if exact_count and len(data) != len(expected_models):
            problems.append(
                f'Data length mismatch, expected {len(expected_models)}, got {len(data)}'
            )
        for m in expected_models:
            try:
                self.assertV2ModelPresent(m, data, **kwargs)
            except AssertionError as e:
                problems.append(str(e))
        for m in unexpected_models:
            try:
                self.assertV2ModelNotPresent(m, data)
            except AssertionError as e:
                problems.append(str(e))
        if problems:
            parts = []
            if msg:
                parts.append(msg)
            parts.append(f'Had {len(problems)} problem(s) asserting model data:')
            parts.extend(problems)

            self.fail('\n'.join(parts))

    def assertLogEntry(self, model_name: str, pk: int, change_type, message: str):
        from django.contrib.admin.models import LogEntry

        entry = LogEntry.objects.filter(
            content_type__model__iexact=model_name,
            action_flag=change_type,
            object_id=pk,
        ).first()

        self.assertIsNotNone(entry, msg='Could not find log entry')
        self.assertEqual(entry.change_message, message)

    @contextlib.contextmanager
    def assertLogsChanges(self, number, action_flag=None):
        q = LogEntry.objects
        if action_flag:
            q = q.filter(action_flag=action_flag)
        before = q.count()
        yield
        after = q.count()
        self.assertEqual(
            before + number,
            after,
            msg=f'Expected {number} change(s) logged, got {after - before}',
        )

    @contextlib.contextmanager
    def subTest(self, msg=_empty, **params):
        if msg is not _empty and msg:
            num = self._snapshot_num
            self._snapshot_num = 1
            self._messages.append(msg)
            try:
                with super().subTest(msg, **params):
                    yield
            finally:
                self._snapshot_num = num
                self._messages.pop()
        else:
            with super().subTest(**params):
                yield

    @contextlib.contextmanager
    def saveSnapshot(self):
        # TODO: don't save 'empty' results by default?
        previous = getattr(self, '_save_snapshot', False)
        self._save_snapshot = True
<<<<<<< HEAD
        self._last_subtest = None
        try:
            yield
        finally:
            self._save_snapshot = previous

    @contextlib.contextmanager
    def suppressSnapshot(self):
        previous = getattr(self, '_save_snapshot', False)
        self._save_snapshot = False
=======
>>>>>>> de1c9715
        try:
            yield
        finally:
            self._save_snapshot = previous
<<<<<<< HEAD
=======

    @contextlib.contextmanager
    def suppressSnapshot(self):
        previous = getattr(self, '_save_snapshot', False)
        self._save_snapshot = False
        try:
            yield
        finally:
            self._save_snapshot = previous
>>>>>>> de1c9715

    class _Snapshot:
        def __init__(self, url, method, data=None, stream=None):
            self.url = url
            self.method = method
            self.data = data
            self.stream = stream

        def process_response(self, response):
            if self.stream:
                obj = {
                    'request': {'url': self.url, 'method': self.method},
                    'response': {
                        'status_code': response.status_code,
                        'data': response.json(),
                    },
                }
                if self.data is not None:
                    obj['request']['data'] = self.data
                json.dump(obj, self.stream, indent=True, cls=DjangoJSONEncoder)

    @contextlib.contextmanager
    def _snapshot(self, method, url, data):
        if self._save_snapshot:
            # TODO: replace with removeprefix when 3.8 is no longer supported
            pieces = [
                re.sub(
                    r'^tests\.',
                    '',
                    re.sub(r'^donation-tracker\.', '', self.__class__.__module__),
                ).replace('.', '_'),
                re.sub(r'^Test', '', self.__class__.__name__),
                re.sub(r'^test_', '', self._testMethodName).lower(),
            ]
<<<<<<< HEAD
            subtest = self
            while next_subtest := getattr(subtest, '_subtest', None):
                subtest = next_subtest
                if subtest._message == 'happy path':
                    continue
                pieces.append(re.sub(r'\W', '_', subtest._message).lower())

            if self._last_subtest is not subtest:
                self._snapshot_num = 1
=======
            pieces.extend(
                re.sub(r'\W', '_', m).lower()
                for m in self._messages
                if m != 'happy path'
            )
>>>>>>> de1c9715

            # obscure ids from url since they can drift depending on test order/results, remove leading tracker since it's redundant, and slugify everything else
            # FIXME: this doesn't quite work for Country since we don't use PK lookups in the urls
            pieces += [
                f'S{self._snapshot_num}',
                re.sub(
                    r'\W', '_', re.sub(r'^/tracker', '', re.sub(r'/\d+/', '/pk/', url))
                ),
                method,
            ]

            snapshot_name = '_'.join(p.strip('_') for p in pieces)
            self._snapshot_num += 1
            self._last_subtest = subtest

            basepath = os.path.join(os.path.dirname(__file__), 'snapshots')
            os.makedirs(basepath, exist_ok=True)
            with open(os.path.join(basepath, f'{snapshot_name}.json'), 'w') as stream:
                yield APITestCase._Snapshot(url, method, data, stream)
        else:
            yield APITestCase._Snapshot(url, method)

    def setUp(self):
        super().setUp()
        self._save_snapshot = False
        self._snapshot_num = 1
        self._messages = []
        self.rand = random.Random()
        # depending on the environment this might not be pickleable, which makes random test failures extremely
        #  hard to diagnose
        try:
            pickle.dumps(self.rand)
        except NotImplementedError:
            self.rand = PickledRandom()
        self.factory = RequestFactory()
        self.client = APIClient()
        self.locked_event = models.Event.objects.create(
            datetime=long_ago_noon,
            short='locked',
            name='Locked Event',
            locked=True,
        )
        self.blank_event = models.Event.objects.create(
            datetime=tomorrow_noon,
<<<<<<< HEAD
            targetamount=5,
=======
>>>>>>> de1c9715
            short='blank',
            name='Blank Event',
        )
        self.event = models.Event.objects.create(
            datetime=today_noon, short='test', name='Test Event'
        )
        self.anonymous_user = AnonymousUser()
        self.user = User.objects.create(username='test')
        self.view_user = User.objects.create(username='view')
        self.add_user = User.objects.create(username='add')
        self.locked_user = User.objects.create(username='locked')
        self.locked_user.user_permissions.add(
            Permission.objects.get(name='Can edit locked events')
        )
        if self.model_name:
            # TODO: unify codename use to get rid of the union
            view_perm = Permission.objects.get(
                Q(name=f'Can view {self.model_name}')
                | Q(codename=f'view_{self.model_name}')
            )
            change_perm = Permission.objects.get(
                Q(name=f'Can change {self.model_name}')
                | Q(codename=f'change_{self.model_name}')
            )
            add_perm = Permission.objects.get(
                Q(name=f'Can add {self.model_name}')
                | Q(codename=f'add_{self.model_name}')
            )
            self.view_user.user_permissions.add(view_perm)
            self.add_user.user_permissions.add(
                view_perm,
                change_perm,
                add_perm,
            )
            self.locked_user.user_permissions.add(
                view_perm,
                change_perm,
                add_perm,
            )
        permissions = Permission.objects.filter(codename__in=self.view_user_permissions)
        assert permissions.count() == len(
            self.view_user_permissions
        ), 'permission code mismatch'
        self.view_user.user_permissions.add(*permissions)
        permissions |= Permission.objects.filter(codename__in=self.add_user_permissions)
        assert permissions.count() == len(
            set(self.view_user_permissions + self.add_user_permissions)
        ), 'permission code mismatch'
        self.add_user.user_permissions.add(*permissions)
        permissions |= Permission.objects.filter(
            codename__in=self.locked_user_permissions
        )
        assert permissions.count() == len(
            set(
                self.view_user_permissions
                + self.add_user_permissions
                + self.locked_user_permissions
            )
        ), 'permission code mismatch'
        self.locked_user.user_permissions.add(*permissions)
        self.super_user = User.objects.create(username='super', is_superuser=True)
        self.maxDiff = None


def _tag_error(func):
    """Decorates a unittest test function to add failure information to the TestCase."""

    @functools.wraps(func)
    def decorator(self, *args, **kwargs):
        """Add failure information to `self` when `func` raises an exception."""
        self.test_failed = False
        try:
            func(self, *args, **kwargs)
        except unittest.SkipTest:
            raise
        except Exception:  # pylint: disable=broad-except
            self.test_failed = True
            raise  # re-raise the error with the original traceback.

    return decorator


class _TestFailedMeta(type):
    """Metaclass to decorate test methods to append error information to the TestCase instance."""

    def __new__(mcs, name, bases, dct):
        for name, prop in dct.items():
            # assume that TestLoader.testMethodPrefix hasn't been messed with -- otherwise, we're hosed.
            if name.startswith('test') and callable(prop):
                dct[name] = _tag_error(prop)

        return super().__new__(mcs, name, bases, dct)


@override_settings(DEBUG=True)
class TrackerSeleniumTestCase(StaticLiveServerTestCase, metaclass=_TestFailedMeta):
    @classmethod
    def setUpClass(cls):
        super().setUpClass()
        options = Options()
        if not bool(int(os.environ.get('TRACKER_DISABLE_HEADLESS', '0'))):
            options.add_argument('--headless')
        cls.webdriver = webdriver.Firefox(options=options)
        cls.webdriver.implicitly_wait(5)

    @classmethod
    def tearDownClass(cls):
        cls.webdriver.quit()
        super().tearDownClass()

    def tearDown(self):
        super().tearDown()
        self.tracker_logout()
        if self.test_failed:
            self.webdriver.get_screenshot_as_file(
                f'./test-results/TEST-{self.id()}.{int(time.time())}.png'
            )
            if not bool(int(os.environ.get('TRACKER_DISABLE_DUMP', '0'))):
                raise Exception(
                    f'{self.webdriver.current_url}\ndata:image/png;base64,{self.webdriver.get_screenshot_as_base64()}'
                )

    def tracker_login(self, username, password='password'):
        self.webdriver.get(self.live_server_url + reverse('admin:login'))
        self.webdriver.find_element(By.NAME, 'username').send_keys(username)
        self.webdriver.find_element(By.NAME, 'password').send_keys(password)
        self.webdriver.find_element(By.CSS_SELECTOR, 'form input[type=submit]').click()
        self.webdriver.find_element(
            By.CSS_SELECTOR, '.app-tracker'
        )  # admin page has loaded

    def tracker_logout(self):
        self.webdriver.delete_cookie(settings.SESSION_COOKIE_NAME)

    def select_option(self, selector, value):
        Select(self.webdriver.find_element(By.CSS_SELECTOR, selector)).select_by_value(
            value
        )

    def wait_for_spinner(self):
        WebDriverWait(self.webdriver, 5).until_not(
            EC.presence_of_element_located(
                (By.CSS_SELECTOR, '[data-test-id="spinner"]')
            )
        )<|MERGE_RESOLUTION|>--- conflicted
+++ resolved
@@ -39,15 +39,6 @@
 from tracker.api.pagination import TrackerPagination
 
 _empty = object()
-
-
-class PickledRandom(random.Random):
-    # I live in hell
-    def getstate(self):
-        return 'pickled'
-
-    def setstate(self, state):
-        pass
 
 
 class PickledRandom(random.Random):
@@ -361,11 +352,7 @@
         data=None,
         kwargs=None,
         lookup_key=None,
-<<<<<<< HEAD
-        **other_kwargs,
-=======
         user=_empty,
->>>>>>> de1c9715
     ):
         kwargs = kwargs or {}
         if lookup_key is None:
@@ -592,12 +579,8 @@
                     found_model[k],
                     partial,
                     prefix=k,
-<<<<<<< HEAD
-                    missing_ok=missing_ok,
-=======
                     missing_ok=missing_ok
                     | {'event'},  # always ok to be missing 'event' on nested objects
->>>>>>> de1c9715
                 ),
             )
             for k in expected_keys
@@ -812,50 +795,7 @@
             self.fail(
                 'Found model "%s:%s" in data'
                 % (unexpected_model['type'], unexpected_model[self.id_field])
-<<<<<<< HEAD
-            )
-
-    def assertExactV2Models(
-        self,
-        expected_models,
-        unexpected_models,
-        data=None,
-        *,
-        exact_count=True,
-        msg=None,
-        **kwargs,
-    ):
-        """similar to V2ModelPresent, but allows you to explicitly check that certain models are not present
-        by default it also asserts exact count, but you can turn that off if you want
-        """
-        problems = []
-        if data is None:
-            data = unexpected_models
-            unexpected_models = []
-        if exact_count and len(data) != len(expected_models):
-            problems.append(
-                f'Data length mismatch, expected {len(expected_models)}, got {len(data)}'
-=======
->>>>>>> de1c9715
-            )
-        for m in expected_models:
-            try:
-                self.assertV2ModelPresent(m, data, **kwargs)
-            except AssertionError as e:
-                problems.append(str(e))
-        for m in unexpected_models:
-            try:
-                self.assertV2ModelNotPresent(m, data)
-            except AssertionError as e:
-                problems.append(str(e))
-        if problems:
-            parts = []
-            if msg:
-                parts.append(msg)
-            parts.append(f'Had {len(problems)} problem(s) asserting model data:')
-            parts.extend(problems)
-
-            self.fail('\n'.join(parts))
+            )
 
     def assertExactV2Models(
         self,
@@ -948,25 +888,10 @@
         # TODO: don't save 'empty' results by default?
         previous = getattr(self, '_save_snapshot', False)
         self._save_snapshot = True
-<<<<<<< HEAD
-        self._last_subtest = None
         try:
             yield
         finally:
             self._save_snapshot = previous
-
-    @contextlib.contextmanager
-    def suppressSnapshot(self):
-        previous = getattr(self, '_save_snapshot', False)
-        self._save_snapshot = False
-=======
->>>>>>> de1c9715
-        try:
-            yield
-        finally:
-            self._save_snapshot = previous
-<<<<<<< HEAD
-=======
 
     @contextlib.contextmanager
     def suppressSnapshot(self):
@@ -976,7 +901,6 @@
             yield
         finally:
             self._save_snapshot = previous
->>>>>>> de1c9715
 
     class _Snapshot:
         def __init__(self, url, method, data=None, stream=None):
@@ -1011,23 +935,11 @@
                 re.sub(r'^Test', '', self.__class__.__name__),
                 re.sub(r'^test_', '', self._testMethodName).lower(),
             ]
-<<<<<<< HEAD
-            subtest = self
-            while next_subtest := getattr(subtest, '_subtest', None):
-                subtest = next_subtest
-                if subtest._message == 'happy path':
-                    continue
-                pieces.append(re.sub(r'\W', '_', subtest._message).lower())
-
-            if self._last_subtest is not subtest:
-                self._snapshot_num = 1
-=======
             pieces.extend(
                 re.sub(r'\W', '_', m).lower()
                 for m in self._messages
                 if m != 'happy path'
             )
->>>>>>> de1c9715
 
             # obscure ids from url since they can drift depending on test order/results, remove leading tracker since it's redundant, and slugify everything else
             # FIXME: this doesn't quite work for Country since we don't use PK lookups in the urls
@@ -1041,7 +953,6 @@
 
             snapshot_name = '_'.join(p.strip('_') for p in pieces)
             self._snapshot_num += 1
-            self._last_subtest = subtest
 
             basepath = os.path.join(os.path.dirname(__file__), 'snapshots')
             os.makedirs(basepath, exist_ok=True)
@@ -1072,10 +983,6 @@
         )
         self.blank_event = models.Event.objects.create(
             datetime=tomorrow_noon,
-<<<<<<< HEAD
-            targetamount=5,
-=======
->>>>>>> de1c9715
             short='blank',
             name='Blank Event',
         )
