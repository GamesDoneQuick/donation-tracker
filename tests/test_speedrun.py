import datetime
<<<<<<< HEAD
import itertools
=======
import random
>>>>>>> 69f6c059

import copy
import pytz
import tracker.models as models
from django.conf import settings
from django.contrib.auth.models import User
from django.contrib.messages.middleware import MessageMiddleware
from django.contrib.sessions.middleware import SessionMiddleware
from django.test import TransactionTestCase, RequestFactory
from django.urls import reverse

<<<<<<< HEAD
from tracker import models, signals
from .util import today_noon, ChangeSignalsTestMixin
=======
from . import randgen
from .util import today_noon
>>>>>>> 69f6c059


class TestSpeedRun(TransactionTestCase, ChangeSignalsTestMixin):
    def setUp(self):
        self.event1 = models.Event.objects.create(datetime=today_noon, targetamount=5)
        self.run1 = models.SpeedRun.objects.create(
            name='Test Run', run_time='0:45:00', setup_time='0:05:00', order=1
        )
        self.run2 = models.SpeedRun.objects.create(
            name='Test Run 2', run_time='0:15:00', setup_time='0:05:00', order=2
        )
        self.run3 = models.SpeedRun.objects.create(
            name='Test Run 3', run_time='0:05:00', order=3
        )
        self.run4 = models.SpeedRun.objects.create(
            name='Test Run 4', run_time='0:20:00', setup_time='0:05:00', order=None
        )
        # removing a run should compress any holes
        self.run5 = models.SpeedRun.objects.create(name='Test Run 5', order=5)
        self.runner1 = models.Runner.objects.create(name='trihex')
        self.runner2 = models.Runner.objects.create(name='neskamikaze')

    def test_first_run_start_time(self):
        self.assertEqual(self.run1.starttime, self.event1.datetime)

    def test_second_run_start_time(self):
        self.assertEqual(
            self.run2.starttime, self.run1.starttime + datetime.timedelta(minutes=50)
        )

    def test_no_setup_time_run_start_time(self):
        self.assertEqual(
            self.run3.starttime, self.run2.starttime + datetime.timedelta(minutes=20)
        )

    def test_no_setup_time_run_end_time(self):
        self.assertEqual(
            self.run3.endtime, self.run3.starttime + datetime.timedelta(minutes=5)
        )

    def test_null_order_run_start_time(self):
        self.assertEqual(self.run4.starttime, None)

    def test_null_order_run_end_time(self):
        self.assertEqual(self.run4.endtime, None)

    def test_removing_run_from_schedule(self):
        self.run1.order = None
        self.run1.save()
        self.run2.refresh_from_db()
        self.assertEqual(self.run2.starttime, self.event1.datetime)

    def test_update_runners_on_save(self):
        self.run1.runners.add(self.runner1, self.runner2)
        self.run1.deprecated_runners = ''
        self.run1.save()
        self.assertEqual(
            self.run1.deprecated_runners,
            ', '.join(sorted([self.runner2.name, self.runner1.name])),
        )

    def test_update_runners_on_m2m(self):
        self.run1.runners.add(self.runner1, self.runner2)
        self.run1.refresh_from_db()
        self.assertEqual(
            self.run1.deprecated_runners,
            ', '.join(sorted([self.runner1.name, self.runner2.name])),
        )
        self.run1.runners.remove(self.runner1)
        self.run1.refresh_from_db()
        self.assertEqual(
            self.run1.deprecated_runners, ', '.join(sorted([self.runner2.name]))
        )

    def test_signal_run_time_change(self):
        old_run = copy.copy(self.run1)
        delta = datetime.timedelta(minutes=5)
        self.run1.run_time += delta
        results = signals.model_changed.send(
            sender=self.run1.__class__, instance=(old_run, self.run1),
        )
        expected_runs = [self.run2, self.run3]

        delta = datetime.timedelta(minutes=5)

        self.assertExpectedResultsPresent(
            {
                'changes': [
                    (
                        run,
                        [
                            ('starttime', (run.starttime, run.starttime + delta)),
                            ('endtime', (run.endtime, run.endtime + delta)),
                        ],
                    )
                    for run in expected_runs
                ]
            },
            results,
        )

        for callback in itertools.chain.from_iterable(
            result[1].get('callbacks', []) for result in results
        ):
            callback()

        for run in expected_runs:
            changed_run = models.SpeedRun.objects.get(id=run.id)
            self.assertEqual(run.starttime + delta, changed_run.starttime)
            self.assertEqual(run.endtime + delta, changed_run.endtime)

    def test_signal_order_nullify(self):
        old_run = copy.copy(self.run2)
        self.run2.order = None
        self.run2.save(fix_time=False, fix_runners=False)
        results = signals.model_changed.send(
            sender=self.run1.__class__, instance=(old_run, self.run2),
        )

        delta = datetime.timedelta(minutes=20)

        self.assertExpectedResultsPresent(
            {
                'changes': [
                    (
                        self.run3,
                        [
                            ('order', (self.run3.order, old_run.order)),
                            (
                                'starttime',
                                (self.run3.starttime, self.run3.starttime - delta),
                            ),
                            ('endtime', (self.run3.endtime, self.run3.endtime - delta)),
                        ],
                    ),
                    (self.run5, [('order', (self.run5.order, old_run.order + 1))]),
                ]
            },
            results,
        )

        old_start = self.run3.starttime

        for callback in itertools.chain.from_iterable(
            result[1].get('callbacks', []) for result in results
        ):
            callback()

        self.run3.refresh_from_db()
        self.run5.refresh_from_db()
        self.assertEqual(self.run3.order, old_run.order)
        self.assertEqual(self.run3.starttime, old_start - delta)
        self.assertEqual(self.run5.order, old_run.order + 1)


class TestMoveSpeedRun(TransactionTestCase):
    def setUp(self):
        self.event1 = models.Event.objects.create(datetime=today_noon, targetamount=5)
        self.run1 = models.SpeedRun.objects.create(
            name='Test Run 1', run_time='0:45:00', setup_time='0:05:00', order=1
        )
        self.run2 = models.SpeedRun.objects.create(
            name='Test Run 2', run_time='0:15:00', setup_time='0:05:00', order=2
        )
        self.run3 = models.SpeedRun.objects.create(
            name='Test Run 3', run_time='0:20:00', setup_time='0:05:00', order=3
        )
        self.run4 = models.SpeedRun.objects.create(
            name='Test Run 4', run_time='0:20:00', setup_time='0:05:00', order=None
        )

    def test_after_to_before(self):
        from tracker.views.commands import MoveSpeedRun

        output, status = MoveSpeedRun(
            {'moving': self.run2.id, 'other': self.run1.id, 'before': True}
        )
        self.assertEqual(status, 200)
        self.assertEqual(len(output), 2)
        self.run1.refresh_from_db()
        self.run2.refresh_from_db()
        self.run3.refresh_from_db()
        self.assertEqual(self.run1.order, 2)
        self.assertEqual(self.run2.order, 1)
        self.assertEqual(self.run3.order, 3)

    def test_after_to_after(self):
        from tracker.views.commands import MoveSpeedRun

        output, status = MoveSpeedRun(
            {'moving': self.run3.id, 'other': self.run1.id, 'before': False}
        )
        self.assertEqual(status, 200)
        self.assertEqual(len(output), 2)
        self.run1.refresh_from_db()
        self.run2.refresh_from_db()
        self.run3.refresh_from_db()
        self.assertEqual(self.run1.order, 1)
        self.assertEqual(self.run2.order, 3)
        self.assertEqual(self.run3.order, 2)

    def test_before_to_before(self):
        from tracker.views.commands import MoveSpeedRun

        output, status = MoveSpeedRun(
            {'moving': self.run1.id, 'other': self.run3.id, 'before': True}
        )
        self.assertEqual(status, 200)
        self.assertEqual(len(output), 2)
        self.run1.refresh_from_db()
        self.run2.refresh_from_db()
        self.run3.refresh_from_db()
        self.assertEqual(self.run1.order, 2)
        self.assertEqual(self.run2.order, 1)
        self.assertEqual(self.run3.order, 3)

    def test_before_to_after(self):
        from tracker.views.commands import MoveSpeedRun

        output, status = MoveSpeedRun(
            {'moving': self.run1.id, 'other': self.run2.id, 'before': False}
        )
        self.assertEqual(status, 200)
        self.assertEqual(len(output), 2)
        self.run1.refresh_from_db()
        self.run2.refresh_from_db()
        self.run3.refresh_from_db()
        self.assertEqual(self.run1.order, 2)
        self.assertEqual(self.run2.order, 1)
        self.assertEqual(self.run3.order, 3)

    def test_unordered_to_before(self):
        from tracker.views.commands import MoveSpeedRun

        output, status = MoveSpeedRun(
            {'moving': self.run4.id, 'other': self.run2.id, 'before': True}
        )
        self.assertEqual(status, 200)
        self.assertEqual(len(output), 3)
        self.run2.refresh_from_db()
        self.run3.refresh_from_db()
        self.run4.refresh_from_db()
        self.assertEqual(self.run2.order, 3)
        self.assertEqual(self.run3.order, 4)
        self.assertEqual(self.run4.order, 2)

    def test_unordered_to_after(self):
        from tracker.views.commands import MoveSpeedRun

        output, status = MoveSpeedRun(
            {'moving': self.run4.id, 'other': self.run2.id, 'before': False}
        )
        self.assertEqual(status, 200)
        self.assertEqual(len(output), 2)
        self.run2.refresh_from_db()
        self.run3.refresh_from_db()
        self.run4.refresh_from_db()
        self.assertEqual(self.run2.order, 2)
        self.assertEqual(self.run3.order, 4)
        self.assertEqual(self.run4.order, 3)


class TestSpeedRunAdmin(TransactionTestCase):
    def setUp(self):
        self.factory = RequestFactory()
        self.sessions = SessionMiddleware()
        self.messages = MessageMiddleware()
        self.event1 = models.Event.objects.create(
            datetime=today_noon,
            targetamount=5,
            timezone=pytz.timezone(getattr(settings, 'TIME_ZONE', 'America/Denver')),
        )
        self.run1 = models.SpeedRun.objects.create(
            name='Test Run 1', run_time='0:45:00', setup_time='0:05:00', order=1
        )
        self.run2 = models.SpeedRun.objects.create(
            name='Test Run 2', run_time='0:15:00', setup_time='0:05:00', order=2
        )
        if not User.objects.filter(username='admin').exists():
            User.objects.create_superuser('admin', 'nobody@example.com', 'password')

    def test_not_logged_in_redirects_without_change(self):
        resp = self.client.post(
            reverse('admin:start_run', args=(self.run2.id,)),
            data={
                'run_time': '0:41:20',
                'start_time': '%s 12:51:00' % self.event1.date,
            },
        )
        self.assertEqual(resp.status_code, 302)
        self.run1.refresh_from_db()
        self.assertEqual(self.run1.run_time, '0:45:00')
        self.assertEqual(self.run1.setup_time, '0:05:00')

    def test_start_run(self):
        self.client.login(username='admin', password='password')
        resp = self.client.post(
            reverse('admin:start_run', args=(self.run2.id,)),
            data={
                'run_time': '0:41:20',
                'start_time': '%s 12:51:00' % self.event1.date,
            },
        )
        self.assertEqual(resp.status_code, 302)
        self.run1.refresh_from_db()
        self.assertEqual(self.run1.run_time, '0:41:20')
        self.assertEqual(self.run1.setup_time, '0:09:40')

    def test_invalid_time(self):
        self.client.login(username='admin', password='password')
        resp = self.client.post(
            reverse('admin:start_run', args=(self.run2.id,)),
            data={
                'run_time': '0:41:20',
                'start_time': '%s 11:21:00' % self.event1.date,
            },
        )
        self.assertEqual(resp.status_code, 400)


class TestSpeedrunList(TransactionTestCase):
    def setUp(self):
        self.rand = random.Random(None)
        self.event = randgen.generate_event(self.rand, start_time=today_noon)
        self.event.save()

    def test_run_event_list(self):
        resp = self.client.get(reverse('tracker:runindex',))
        self.assertContains(resp, self.event.name)
        self.assertContains(resp, reverse('tracker:runindex', args=(self.event.short,)))<|MERGE_RESOLUTION|>--- conflicted
+++ resolved
@@ -1,27 +1,19 @@
+import copy
 import datetime
-<<<<<<< HEAD
 import itertools
-=======
 import random
->>>>>>> 69f6c059
-
-import copy
+
 import pytz
-import tracker.models as models
 from django.conf import settings
 from django.contrib.auth.models import User
 from django.contrib.messages.middleware import MessageMiddleware
 from django.contrib.sessions.middleware import SessionMiddleware
 from django.test import TransactionTestCase, RequestFactory
 from django.urls import reverse
-
-<<<<<<< HEAD
 from tracker import models, signals
+
+from . import randgen
 from .util import today_noon, ChangeSignalsTestMixin
-=======
-from . import randgen
-from .util import today_noon
->>>>>>> 69f6c059
 
 
 class TestSpeedRun(TransactionTestCase, ChangeSignalsTestMixin):
