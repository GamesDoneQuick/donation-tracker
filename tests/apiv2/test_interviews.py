import random

from tests import randgen
<<<<<<< HEAD
=======
from tracker import models
from tracker.api import messages
>>>>>>> de1c9715
from tracker.api.serializers import InterviewSerializer
from tracker.models import Interview

from .test_interstitials import InterstitialTestCase


class TestInterviews(InterstitialTestCase):
    model_name = 'interview'
    serializer_class = InterviewSerializer
    rand = random.Random()

    def setUp(self):
        super().setUp()
<<<<<<< HEAD
=======
        self.pj = models.Talent.objects.create(name='PJ')
        self.feasel = models.Talent.objects.create(name='feasel')
        self.spikevegeta = models.Talent.objects.create(name='SpikeVegeta')
        self.puwexil = models.Talent.objects.create(name='puwexil')
        self.kffc = models.Talent.objects.create(name='Kungfufruitcup')
        self.brossentia = models.Talent.objects.create(name='Brossentia')
        self.frozenflygone = models.Talent.objects.create(name='frozenflygone')
        self.sent = models.Talent.objects.create(name='Sent')
        self.adef = models.Talent.objects.create(name='adef')
        self.andy = models.Talent.objects.create(name='Andy')
>>>>>>> de1c9715
        self.public_interview = randgen.generate_interview(self.rand, run=self.run)
        self.public_interview.save()
        self.private_interview = randgen.generate_interview(self.rand, run=self.run)
        self.private_interview.public = False
        self.private_interview.save()

    def test_fetch(self):
        with self.subTest('happy path'), self.saveSnapshot():
            with self.subTest('public'):
                data = self.get_detail(self.public_interview)
                self.assertV2ModelPresent(self.public_interview, data)

<<<<<<< HEAD
                data = self.get_list()['results']
=======
                data = self.get_list()
>>>>>>> de1c9715
                self.assertV2ModelPresent(self.public_interview, data)
                self.assertV2ModelNotPresent(self.private_interview, data)

            with self.subTest('private'):
                data = self.get_detail(self.private_interview, user=self.view_user)
                self.assertV2ModelPresent(self.private_interview, data)

<<<<<<< HEAD
                data = self.get_list(data={'all': ''})['results']
=======
                data = self.get_list(data={'all': ''})
>>>>>>> de1c9715
                self.assertV2ModelPresent(self.public_interview, data)
                self.assertV2ModelPresent(self.private_interview, data)

        with self.subTest('error cases'):
            self.get_detail(self.private_interview, user=None, status_code=404)
            self.get_list(data={'all': ''}, status_code=403)

    def test_create(self):
        with self.subTest(
            'happy path with ids'
        ), self.saveSnapshot(), self.assertLogsChanges(2):
            data = self.post_new(
                data={
                    'event': self.event.id,
                    'order': self.run.order,
                    'suborder': 'last',
<<<<<<< HEAD
                    'interviewers': 'feasel',
                    'subjects': 'PJ',
=======
                    'interviewers': [self.feasel.id],
                    'subjects': [self.pj.id],
>>>>>>> de1c9715
                    'topic': 'Why Are You a Chaos Elemental',
                    'length': '15:00',
                },
                user=self.add_user,
            )
<<<<<<< HEAD
            result = Interview.objects.get(id=data['id'])
=======
            result = models.Interview.objects.get(id=data['id'])
>>>>>>> de1c9715
            self.assertV2ModelPresent(result, data)

            data = self.post_new(
                data={
                    'anchor': self.run.id,
                    'suborder': data['suborder'] + 1,
<<<<<<< HEAD
                    'interviewers': 'SpikeVegeta',
                    'subjects': 'puwexil',
=======
                    'interviewers': [self.spikevegeta.id],
                    'subjects': [self.puwexil.id],
>>>>>>> de1c9715
                    'topic': 'Why Are You an Order Elemental',
                    'length': '15:00',
                }
            )
<<<<<<< HEAD
            result = Interview.objects.get(id=data['id'])
            self.assertV2ModelPresent(result, data)

        with self.subTest(
            'happy path with natural keys'
        ), self.saveSnapshot(), self.assertLogsChanges(2):
            data = self.post_new(
                data={
                    'event': self.event.natural_key(),
                    'order': self.run.order,
                    'suborder': 'last',
                    'interviewers': 'frozenflygone',
                    'subjects': 'Sent',
                    'topic': 'Why Are You a Prize Elemental',
                    'length': '15:00',
                },
                user=self.add_user,
            )
            result = Interview.objects.get(id=data['id'])
            self.assertV2ModelPresent(result, data)

            data = self.post_new(
                data={
                    'anchor': self.run.natural_key(),
                    'suborder': data['suborder'] + 1,
                    'interviewers': 'JHobz',
                    'subjects': 'Brossentia',
                    'topic': 'Why Are You a Punishment Elemental',
                    'length': '15:00',
                }
            )
            result = Interview.objects.get(id=data['id'])
            self.assertV2ModelPresent(result, data)

        with self.subTest('locked event user'), self.assertLogsChanges(1):
            self.post_new(
                data={
                    'event': self.locked_event.pk,
                    'order': 1,
                    'suborder': 1,
                    'interviewers': 'Keizaron',
                    'subjects': 'Andy',
                    'topic': 'Why Are You a Random Elemental',
                    'length': '15:00',
                },
                user=self.locked_user,
            )

    def test_patch(self):
        with self.subTest('happy path'), self.saveSnapshot(), self.assertLogsChanges(2):
            data = self.patch_detail(
                self.private_interview,
                data={
                    'topic': 'Setting a new PB',
                },
                user=self.add_user,
            )
            self.assertV2ModelPresent(self.private_interview, data)

            self.patch_detail(
                self.private_interview,
                data={
                    'topic': 'Setting a new WR',
                },
                kwargs={'event_pk': self.event.pk},
            )

        with self.subTest('wrong event'):
            self.patch_detail(
                self.private_interview,
                kwargs={'event_pk': self.blank_event.pk},
                status_code=404,
=======
            result = models.Interview.objects.get(id=data['id'])
            self.assertV2ModelPresent(result, data)

        with self.subTest(
            'happy path with natural keys'
        ), self.saveSnapshot(), self.assertLogsChanges(2):
            data = self.post_new(
                data={
                    'event': self.event.natural_key(),
                    'order': self.run.order,
                    'suborder': 'last',
                    'interviewers': [self.frozenflygone.name],
                    'subjects': [self.sent.name],
                    'topic': 'Why Are You a Prize Elemental',
                    'length': '15:00',
                },
                user=self.add_user,
            )
            result = models.Interview.objects.get(id=data['id'])
            self.assertV2ModelPresent(result, data)

            data = self.post_new(
                data={
                    'anchor': self.run.natural_key(),
                    'suborder': data['suborder'] + 1,
                    'interviewers': [self.kffc.name],
                    'subjects': [self.brossentia.name],
                    'topic': 'Why Are You a Punishment Elemental',
                    'length': '15:00',
                }
            )
            result = models.Interview.objects.get(id=data['id'])
            self.assertV2ModelPresent(result, data)

        with self.subTest('locked event user'), self.assertLogsChanges(1):
            self.post_new(
                data={
                    'event': self.locked_event.pk,
                    'order': 1,
                    'suborder': 1,
                    'interviewers': [self.adef.id],
                    'subjects': [self.andy.id],
                    'topic': 'Why Are You a Random Elemental',
                    'length': '15:00',
                },
                user=self.locked_user,
            )

        with self.subTest('unknown talent'):
            self.post_new(
                data={
                    'interviewers': [
                        models.Talent.objects.order_by('pk').last().pk + 1
                    ],
                    'subjects': ['total nonsense'],
                },
                status_code=400,
                expected_error_codes={
                    'interviewers': messages.INVALID_PK_CODE,
                    'subjects': messages.INVALID_NATURAL_KEY_CODE,
                },
            )

    def test_patch(self):
        with self.subTest('happy path'), self.saveSnapshot(), self.assertLogsChanges(2):
            data = self.patch_detail(
                self.private_interview,
                data={
                    'topic': 'Setting a new PB',
                    'interviewers': [self.brossentia.name],
                    'subjects': [self.adef.pk],
                },
                user=self.add_user,
            )
            self.assertV2ModelPresent(self.private_interview, data)

            data = self.patch_detail(
                self.private_interview,
                data={
                    'topic': 'Setting a new WR',
                },
                kwargs={'event_pk': self.event.pk},
            )
            self.assertV2ModelPresent(self.private_interview, data)

        with self.subTest('wrong event'):
            self.patch_detail(
                self.private_interview,
                kwargs={'event_pk': self.blank_event.pk},
                status_code=404,
            )

        with self.subTest('unknown talent'):
            self.patch_detail(
                self.public_interview,
                data={
                    'interviewers': [
                        models.Talent.objects.order_by('pk').last().pk + 1
                    ],
                    'subjects': ['total nonsense'],
                },
                status_code=400,
                expected_error_codes={
                    'interviewers': messages.INVALID_PK_CODE,
                    'subjects': messages.INVALID_NATURAL_KEY_CODE,
                },
>>>>>>> de1c9715
            )<|MERGE_RESOLUTION|>--- conflicted
+++ resolved
@@ -1,13 +1,9 @@
 import random
 
 from tests import randgen
-<<<<<<< HEAD
-=======
 from tracker import models
 from tracker.api import messages
->>>>>>> de1c9715
 from tracker.api.serializers import InterviewSerializer
-from tracker.models import Interview
 
 from .test_interstitials import InterstitialTestCase
 
@@ -19,8 +15,6 @@
 
     def setUp(self):
         super().setUp()
-<<<<<<< HEAD
-=======
         self.pj = models.Talent.objects.create(name='PJ')
         self.feasel = models.Talent.objects.create(name='feasel')
         self.spikevegeta = models.Talent.objects.create(name='SpikeVegeta')
@@ -31,7 +25,6 @@
         self.sent = models.Talent.objects.create(name='Sent')
         self.adef = models.Talent.objects.create(name='adef')
         self.andy = models.Talent.objects.create(name='Andy')
->>>>>>> de1c9715
         self.public_interview = randgen.generate_interview(self.rand, run=self.run)
         self.public_interview.save()
         self.private_interview = randgen.generate_interview(self.rand, run=self.run)
@@ -44,11 +37,7 @@
                 data = self.get_detail(self.public_interview)
                 self.assertV2ModelPresent(self.public_interview, data)
 
-<<<<<<< HEAD
-                data = self.get_list()['results']
-=======
                 data = self.get_list()
->>>>>>> de1c9715
                 self.assertV2ModelPresent(self.public_interview, data)
                 self.assertV2ModelNotPresent(self.private_interview, data)
 
@@ -56,11 +45,7 @@
                 data = self.get_detail(self.private_interview, user=self.view_user)
                 self.assertV2ModelPresent(self.private_interview, data)
 
-<<<<<<< HEAD
-                data = self.get_list(data={'all': ''})['results']
-=======
                 data = self.get_list(data={'all': ''})
->>>>>>> de1c9715
                 self.assertV2ModelPresent(self.public_interview, data)
                 self.assertV2ModelPresent(self.private_interview, data)
 
@@ -77,114 +62,26 @@
                     'event': self.event.id,
                     'order': self.run.order,
                     'suborder': 'last',
-<<<<<<< HEAD
-                    'interviewers': 'feasel',
-                    'subjects': 'PJ',
-=======
                     'interviewers': [self.feasel.id],
                     'subjects': [self.pj.id],
->>>>>>> de1c9715
                     'topic': 'Why Are You a Chaos Elemental',
                     'length': '15:00',
                 },
                 user=self.add_user,
             )
-<<<<<<< HEAD
-            result = Interview.objects.get(id=data['id'])
-=======
             result = models.Interview.objects.get(id=data['id'])
->>>>>>> de1c9715
             self.assertV2ModelPresent(result, data)
 
             data = self.post_new(
                 data={
                     'anchor': self.run.id,
                     'suborder': data['suborder'] + 1,
-<<<<<<< HEAD
-                    'interviewers': 'SpikeVegeta',
-                    'subjects': 'puwexil',
-=======
                     'interviewers': [self.spikevegeta.id],
                     'subjects': [self.puwexil.id],
->>>>>>> de1c9715
                     'topic': 'Why Are You an Order Elemental',
                     'length': '15:00',
                 }
             )
-<<<<<<< HEAD
-            result = Interview.objects.get(id=data['id'])
-            self.assertV2ModelPresent(result, data)
-
-        with self.subTest(
-            'happy path with natural keys'
-        ), self.saveSnapshot(), self.assertLogsChanges(2):
-            data = self.post_new(
-                data={
-                    'event': self.event.natural_key(),
-                    'order': self.run.order,
-                    'suborder': 'last',
-                    'interviewers': 'frozenflygone',
-                    'subjects': 'Sent',
-                    'topic': 'Why Are You a Prize Elemental',
-                    'length': '15:00',
-                },
-                user=self.add_user,
-            )
-            result = Interview.objects.get(id=data['id'])
-            self.assertV2ModelPresent(result, data)
-
-            data = self.post_new(
-                data={
-                    'anchor': self.run.natural_key(),
-                    'suborder': data['suborder'] + 1,
-                    'interviewers': 'JHobz',
-                    'subjects': 'Brossentia',
-                    'topic': 'Why Are You a Punishment Elemental',
-                    'length': '15:00',
-                }
-            )
-            result = Interview.objects.get(id=data['id'])
-            self.assertV2ModelPresent(result, data)
-
-        with self.subTest('locked event user'), self.assertLogsChanges(1):
-            self.post_new(
-                data={
-                    'event': self.locked_event.pk,
-                    'order': 1,
-                    'suborder': 1,
-                    'interviewers': 'Keizaron',
-                    'subjects': 'Andy',
-                    'topic': 'Why Are You a Random Elemental',
-                    'length': '15:00',
-                },
-                user=self.locked_user,
-            )
-
-    def test_patch(self):
-        with self.subTest('happy path'), self.saveSnapshot(), self.assertLogsChanges(2):
-            data = self.patch_detail(
-                self.private_interview,
-                data={
-                    'topic': 'Setting a new PB',
-                },
-                user=self.add_user,
-            )
-            self.assertV2ModelPresent(self.private_interview, data)
-
-            self.patch_detail(
-                self.private_interview,
-                data={
-                    'topic': 'Setting a new WR',
-                },
-                kwargs={'event_pk': self.event.pk},
-            )
-
-        with self.subTest('wrong event'):
-            self.patch_detail(
-                self.private_interview,
-                kwargs={'event_pk': self.blank_event.pk},
-                status_code=404,
-=======
             result = models.Interview.objects.get(id=data['id'])
             self.assertV2ModelPresent(result, data)
 
@@ -291,5 +188,4 @@
                     'interviewers': messages.INVALID_PK_CODE,
                     'subjects': messages.INVALID_NATURAL_KEY_CODE,
                 },
->>>>>>> de1c9715
             )