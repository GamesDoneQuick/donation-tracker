--- conflicted
+++ resolved
@@ -16,15 +16,10 @@
 from django.test import TestCase, override_settings
 from django.test import TransactionTestCase
 from django.urls import reverse
-from tracker import models, prizeutil
-
-<<<<<<< HEAD
-from tracker import models, prizeutil, randgen, signals
+from tracker import models, prizeutil, signals
+
+from . import randgen
 from .util import today_noon, MigrationsTestCase, ChangeSignalsTestMixin
-=======
-from . import randgen
-from .util import today_noon, MigrationsTestCase
->>>>>>> 69f6c059
 
 
 class TestPrizeGameRange(TransactionTestCase):
