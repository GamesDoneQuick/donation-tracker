--- conflicted
+++ resolved
@@ -257,7 +257,7 @@
     return
   del fields['extrainfo']
   del fields['provideremail']
-  
+
 @never_cache
 def search(request):
   authorizedUser = request.user.has_perm('tracker.can_search')
@@ -354,7 +354,7 @@
 @never_cache
 def delete(request):
   try:
-    deleteParams = viewutil.request_params(request) 
+    deleteParams = viewutil.request_params(request)
     deltype = deleteParams['type']
     if not request.user.has_perm('tracker.delete_' + permmap.get(deltype,deltype)):
       return HttpResponse('Access denied',status=403,content_type='text/plain;charset=utf-8')
@@ -488,8 +488,8 @@
     order = int(request.GET.get('order', 1))
   except ValueError:
     order = 1
-	
-  donors = DonorCache.objects.filter(event=event.id if event.id else None).order_by(*orderdict[sort]) 
+
+  donors = DonorCache.objects.filter(event=event.id if event.id else None).order_by(*orderdict[sort])
   if order == -1:
     donors = donors.reverse()
 
@@ -652,20 +652,20 @@
   try:
     if not request.user.has_perm('tracker.change_prize'):
       return HttpResponse('Access denied',status=403,content_type='text/plain;charset=utf-8')
-      
+
     requestParams = viewutil.request_params(request)
-    
+
     id = int(requestParams['id'])
-      
+
     prize = Prize.objects.get(pk=id)
-    
+
     if prize.maxed_winners():
       maxWinnersMessage = "Prize: " + prize.name + " already has a winner." if prize.maxwinners == 1 else "Prize: " + prize.name + " already has the maximum number of winners allowed."
       return HttpResponse(json.dumps({'error': maxWinnersMessage}),status=409,content_type='application/json;charset=utf-8')
-    
-    
+
+
     skipKeyCheck = requestParams.get('skipkey', False)
-    
+
     if not skipKeyCheck:
       eligible = prize.eligible_donors()
       if not eligible:
@@ -681,11 +681,11 @@
 
     if 'queries' in request.GET and request.user.has_perm('tracker.view_queries'):
       return HttpResponse(json.dumps(connection.queries, ensure_ascii=False, indent=1),content_type='application/json;charset=utf-8')
-    
+
     limit = requestParams.get('limit', prize.maxwinners)
     if not limit:
       limit = prize.maxwinners
-    
+
     currentCount = prize.winners.count()
     status = True
     results = []
@@ -709,9 +709,9 @@
     if prizeForm.is_valid():
       print(prizeForm.cleaned_data)
       prize = Prize.objects.create(
-        event=event, 
-        name=prizeForm.cleaned_data['name'], 
-        description=prizeForm.cleaned_data['description'], 
+        event=event,
+        name=prizeForm.cleaned_data['name'],
+        description=prizeForm.cleaned_data['description'],
         maxwinners=prizeForm.cleaned_data['maxwinners'],
         extrainfo=prizeForm.cleaned_data['extrainfo'],
         estimatedvalue=prizeForm.cleaned_data['estimatedvalue'],
@@ -729,17 +729,17 @@
       return tracker_response(request, "tracker/submit_prize_success.html", { 'prize': prize })
   else:
     prizeForm = PrizeSubmissionForm()
-    
+
   runs = filters.run_model_query('run', {'event': event}, request.user)
-  
+
   def run_info(run):
     return {'id': run.id, 'name': run.name, 'description': run.description, 'runners': run.deprecated_runners, 'starttime': run.starttime.isoformat(), 'endtime': run.endtime.isoformat() }
 
   dumpArray = [run_info(o) for o in runs.all()]
   runsJson = json.dumps(dumpArray)
-  
+
   return tracker_response(request, "tracker/submit_prize_form.html", { 'event': event, 'form': prizeForm, 'runs': runsJson })
-      
+
 @never_cache
 def merge_schedule(request,id):
   if not request.user.has_perm('tracker.sync_schedule'):
@@ -828,23 +828,6 @@
     bidsform = DonationBidFormSet(amount=Decimal('0.00'), prefix=bidsFormPrefix)
     prizesform = PrizeTicketFormSet(amount=Decimal('0.00'), prefix=prizeFormPrefix)
 
-  def bid_label(bid):
-<<<<<<< HEAD
-    if not hasattr(bid, 'amount') or not bid.amount:
-      bid.amount = Decimal("0.00")
-    result = bid.fullname()
-=======
-    if not hasattr(bid, 'total') or not bid.total:
-      bid.total = Decimal("0.00")
-	result = bid.fullname()
->>>>>>> 4fec983b
-    if bid.speedrun:
-      result = bid.speedrun.name + " : " + result
-    result += " $" + ("%0.2f" % bid.amount)
-    if bid.goal:
-      result += " / " + ("%0.2f" % bid.goal)
-    return result
-
   def bid_parent_info(bid):
     if bid != None:
       return {'name': bid.name, 'description': bid.description, 'parent': bid_parent_info(bid.parent) }
@@ -852,7 +835,7 @@
       return None
 
   def bid_info(bid):
-    result = {'id': bid.id, 'name': bid.name, 'description': bid.description, 'label': bid_label(bid), 'count': bid.count, 'amount': Decimal(bid.amount or '0.00'), 'goal': Decimal(bid.goal or '0.00'), 'parent': bid_parent_info(bid.parent)}
+    result = {'id': bid.id, 'name': bid.name, 'description': bid.description, 'label': bid.full_label(), 'count': bid.count, 'amount': Decimal(bid.amount or '0.00'), 'goal': Decimal(bid.goal or '0.00'), 'parent': bid_parent_info(bid.parent)}
     if bid.speedrun:
       result['runname'] = bid.speedrun.name
     if bid.suggestions.exists():
@@ -913,7 +896,7 @@
           'event': donation.event,
         }
         post_office.mail.send(recipients=[donation.donor.email], sender=donation.event.donationemailsender, template=donation.event.donationemailtemplate, context=formatContext, headers={'Reply-to': replyTo})
-    
+
       # TODO: this should eventually share code with the 'search' method, to
       postbackData = {
         'id': donation.id,
@@ -943,5 +926,5 @@
     rr.write(traceback.format_exc(inst))
     rr.close()
 	return HttpResponse("ERROR", status=500)
-	
+
   return HttpResponse("OKAY")