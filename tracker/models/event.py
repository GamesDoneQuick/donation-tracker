--- conflicted
+++ resolved
@@ -29,16 +29,11 @@
     'Headset',
 ]
 
-<<<<<<< HEAD
-_timezoneChoices = [(x, x) for x in pytz.common_timezones]
 _currencyChoices = (
     ('USD', 'US Dollars'),
     ('CAD', 'Canadian Dollars'),
     ('EUR', 'Euros'),
 )
-=======
-_currencyChoices = (('USD', 'US Dollars'), ('CAD', 'Canadian Dollars'))
->>>>>>> 96f61d7c
 
 
 logger = logging.getLogger(__name__)
