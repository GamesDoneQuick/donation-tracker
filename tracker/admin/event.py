--- conflicted
+++ resolved
@@ -119,18 +119,16 @@
                 self.admin_site.admin_view(self.send_volunteer_emails_view),
                 name='send_volunteer_emails',
             ),
-<<<<<<< HEAD
             path('ui/', self.admin_site.admin_view(self.ui_view), name='tracker_ui',),
             path(
                 'ui/<path:extra>',
                 self.admin_site.admin_view(self.ui_view),
                 name='tracker_ui',
-=======
+            ),
             path(
                 'diagnostics',
                 self.admin_site.admin_view(self.diagnostics),
                 name='diagnostics',
->>>>>>> 438fefd4
             ),
         ] + super(EventAdmin, self).get_urls()
 
@@ -269,14 +267,6 @@
         )
 
     @staticmethod
-<<<<<<< HEAD
-    def ui_view(request, **kwargs):
-        # TODO: just move this here
-        import tracker.ui.views
-
-        return tracker.ui.views.admin(
-            request, ROOT_PATH=reverse('admin:tracker_ui'), **kwargs
-=======
     @csrf_protect
     @user_passes_test(lambda u: u.is_superuser)
     def diagnostics(request):
@@ -331,7 +321,15 @@
                 'storage_works': storage_works,
                 'HAS_CELERY': getattr(settings, 'HAS_CELERY', False),
             },
->>>>>>> 438fefd4
+        )
+
+    @staticmethod
+    def ui_view(request, **kwargs):
+        # TODO: just move this here
+        import tracker.ui.views
+
+        return tracker.ui.views.admin(
+            request, ROOT_PATH=reverse('admin:tracker_ui'), **kwargs
         )
 
     def donor_report(self, request, queryset):
