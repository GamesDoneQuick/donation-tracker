--- conflicted
+++ resolved
@@ -134,14 +134,12 @@
     'mptt',
 ```
 
-<<<<<<< HEAD
 Add the following parameter in `setting.py`:
 
 ```
 DOMAIN = "server hostname"
 ```
 
-=======
 To enable analytics tracking, add the following to the `MIDDLEWARE` section of `tracker_development/settings.py`:
 
 ```
@@ -150,7 +148,6 @@
 
 NOTE: The analytics middleware is only a client, and does not track any information locally. Instead, it expects an analytics server to be running and will simply send out HTTP requests to it when enabled. More information is available in `tracker/analytics/README.md`.
 
->>>>>>> c9d25b82
 Add the following chunk somewhere in `settings.py`:
 
 ```python
