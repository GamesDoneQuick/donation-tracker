{% extends "tracker/index.html" %}
{% load donation_tags %}
{% load i18n %}

{% block title %}{% trans "Self Service" %}{% endblock %}

{% block content %}

<h3>Self Service Options</h3>

<<<<<<< HEAD
{% if user %}
  <p>Hello {{ steamid }}</p>
{% endif %}

=======
{% if steam_auth %}
<p>Authenticated</p>
<form action="{% url 'social:disconnect' 'steam' %}" method="POST">
    {% csrf_token %}
    <button type="submit">Disconnect</button>
</form>

<p>Known SteamID: {{ steam_auth }}</p>
{% else %}
<p>Unauthenticated</p>
<form action="{% url 'social:begin' 'steam' %}" method="POST">
    {% csrf_token %}
    <button type="submit">Disconnect</button>
</form>
{% endif %}
>>>>>>> a3f9ca35

{% if not eventList %}
  There are no events to show
{% else %}


<small>(Click an event to expand/contract)</small>

{% for eventInfo in eventList %}
<h5><a data-toggle="collapse" href="#{{ eventInfo.event.short}}_div">{{ eventInfo.eventname }} {% if eventInfo.event.locked %}(past event){% endif %}</a></h5>
<div id="{{ eventInfo.event.short}}_div" class="collapse{% if not eventInfo.event.locked %} in{% endif %}">
  <ul>
  {% if eventInfo.submission %}
    <li><a href="{% url 'tracker.views.submit_prize' event=eventInfo.eventid %}">Submit prize for {{ eventInfo.eventname }}</a></li>
  {% endif %}
  
  {% if eventInfo.prizes %}
    <li> Prizes you've submitted:
      <ul>
      {% for prize in eventInfo.prizes %}
        <li><a href="{% url 'tracker.views.user_prize' prize=prize.id %}">{{ prize.name }}</a>
        {% if prize.state == 'PENDING' %}
            <small>(pending confirmation)</small>
        {% elif prize.state == 'DENIED' %}
            <small style="color:red">(Not Accepted)</small>
        {% elif prize.is_pending_shipping > 0 %}
            <small>(needs shipping)</small>
        {% elif prize.is_fully_shipped %}
            <small>(shipping complete)</small>
        {% endif %}
        </li>
      {% endfor %}
      </ul>
    </li>
  {% endif %}
  
  </ul>
</div>
{% endfor %}

{% endif %}

<br />
<a href="{% url 'tracker.views.logout' %}">Log Out</a>
<br />

{% endblock %}<|MERGE_RESOLUTION|>--- conflicted
+++ resolved
@@ -8,12 +8,6 @@
 
 <h3>Self Service Options</h3>
 
-<<<<<<< HEAD
-{% if user %}
-  <p>Hello {{ steamid }}</p>
-{% endif %}
-
-=======
 {% if steam_auth %}
 <p>Authenticated</p>
 <form action="{% url 'social:disconnect' 'steam' %}" method="POST">
@@ -29,12 +23,10 @@
     <button type="submit">Disconnect</button>
 </form>
 {% endif %}
->>>>>>> a3f9ca35
 
 {% if not eventList %}
   There are no events to show
 {% else %}
-
 
 <small>(Click an event to expand/contract)</small>
 
