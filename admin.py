--- conflicted
+++ resolved
@@ -204,7 +204,8 @@
 
 class BidAdmin(CustomModelAdmin):
   form = BidForm
-  list_display = ('parentlong', 'name', 'istarget', 'goal', 'description', 'state')
+  list_display = ('name', 'parentlong', 'istarget', 'goal', 'description', 'state')
+  list_display_links = ('parentlong',)
   list_editable = ('name', 'istarget', 'goal', 'state')
   search_fields = ('name', 'speedrun__name', 'description')
   list_filter = ('speedrun__event', 'state', 'istarget', BidListFilter)
@@ -220,8 +221,6 @@
       params['event'] = event.id;
     return filters.run_model_query('allbids', params, user=request.user, mode='admin');
 
-<<<<<<< HEAD
-=======
 class BidTargetAdmin(BidAdmin):
   def had_add_permission(self, request):
     return False;
@@ -257,7 +256,6 @@
       params['event'] = event.id;
     return filters.run_model_query('bidsuggestion', params, user=request.user, mode='admin');
 
->>>>>>> ba2a53f7
 class DonationBidForm(djforms.ModelForm):
   bid = make_admin_ajax_field(tracker.models.DonationBid, 'bid', 'bidtarget', add_link=reverse_lazy('admin:tracker_bid_add'))
   donation = make_admin_ajax_field(tracker.models.DonationBid, 'donation', 'donation')
