--- conflicted
+++ resolved
@@ -216,10 +216,7 @@
   form = ChoiceOptionForm
   list_display = ('choice', 'name')
   search_fields = ('name', 'description', 'choice__name', 'choice__speedrun__name')
-<<<<<<< HEAD
-=======
   list_filter = ('choice__speedrun__event',);
->>>>>>> 340b2b41
 
 class ChoiceForm(djforms.ModelForm):
   speedrun = make_ajax_field(tracker.models.Choice, 'speedrun', 'run')
@@ -277,11 +274,7 @@
     self.message_user(request, "Deleted %d donations." % count);
   cleanup_orphaned_donations.short_description = 'Clear out incomplete donations.';
 
-<<<<<<< HEAD
-  actions = [set_readstate_ignored, set_commentstate_approved, set_commentstate_denied, cleanup_orphaned_donations];
-=======
   actions = [set_readstate_ignored, set_readstate_read, set_commentstate_approved, set_commentstate_denied, cleanup_orphaned_donations];
->>>>>>> 340b2b41
 
 class DonorAdmin(CustomModelAdmin):
   search_fields = ('email', 'paypalemail', 'alias', 'firstname', 'lastname');
