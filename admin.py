--- conflicted
+++ resolved
@@ -36,15 +36,12 @@
   kwargs['is_admin'] = True;
   return make_ajax_field(model, model_fieldname, channel, show_help_text=show_help_text, **kwargs);
 
-<<<<<<< HEAD
-=======
 def latest_event_id():
   try:
     return tracker.models.Event.objects.latest().id
   except tracker.models.Event.DoesNotExist:
     return 0
 
->>>>>>> 1a599813
 # todo: apply this to the ajax_selects and push it back to UA's repo
 # http://djangosnippets.org/snippets/2217/
 class VerboseManyToManyRawIdWidget(widgets.ManyToManyRawIdWidget):
@@ -225,11 +222,7 @@
 
 class BidForm(djforms.ModelForm):
   speedrun = make_admin_ajax_field(tracker.models.Bid, 'speedrun', 'run');
-<<<<<<< HEAD
-  event = make_admin_ajax_field(tracker.models.Bid, 'event', 'event');
-=======
   event = make_admin_ajax_field(tracker.models.Bid, 'event', 'event', initial=latest_event_id);
->>>>>>> 1a599813
   biddependency = make_admin_ajax_field(tracker.models.Bid, 'biddependency', 'allbids');
 
 class BidInline(CustomStackedInline):
@@ -239,10 +232,7 @@
   },)];
   extra = 0;
   readonly_fields = ('total','edit_link',);
-<<<<<<< HEAD
-=======
   ordering = ('-total', 'name')
->>>>>>> 1a599813
 
 class BidOptionInline(BidInline):
   fk_name = 'parent';
@@ -394,8 +384,6 @@
       count += 1;
     self.message_user(request, "Deleted %d donations." % count);
   cleanup_orphaned_donations.short_description = 'Clear out incomplete donations.';
-<<<<<<< HEAD
-=======
   def get_list_display(self, request):
     ret = list(self.list_display)
     if not request.user.has_perm('tracker.delete_all_donations'):
@@ -416,7 +404,6 @@
         ret.append('amount')
         ret.append('currency')
     return ret
->>>>>>> 1a599813
   def has_change_permission(self, request, obj=None):
     return obj == None or request.user.has_perm('tracker.can_edit_locked_events') or not obj.event.locked
   def has_delete_permission(self, request, obj=None):
@@ -640,28 +627,19 @@
       params['event'] = event.id;
     return filters.run_model_query('prizeticket', params, user=request.user, mode='admin');
 
-<<<<<<< HEAD
-=======
 class SpeedRunAdminForm(djforms.ModelForm):
   event = make_admin_ajax_field(tracker.models.SpeedRun, 'event', 'event', initial=latest_event_id);
   runners = make_admin_ajax_field(tracker.models.SpeedRun, 'runners', 'donor')
   class Meta:
     model = tracker.models.SpeedRun
 
->>>>>>> 1a599813
 class SpeedRunAdmin(CustomModelAdmin):
   form = SpeedRunAdminForm
   search_fields = ['name', 'description', 'runners__lastname', 'runners__firstname', 'runners__alias', 'deprecated_runners']
   list_filter = ['event', RunListFilter]
   inlines = [BidInline,PrizeInline]
-<<<<<<< HEAD
-  fieldsets = [(None, { 'fields': ('name', 'description', 'sortkey', 'event', 'starttime', 'endtime', 'deprecated_runners', 'runners') }),];
-  readonly_fields = ('name',)
-  raw_id_fields = ('event', 'runners');
-=======
   fieldsets = [(None, { 'fields': ('name', 'description', 'event', 'starttime', 'endtime', 'deprecated_runners', 'runners') }),];
   readonly_fields = ('name', 'deprecated_runners')
->>>>>>> 1a599813
   def queryset(self, request):
     event = viewutil.get_selected_event(request);
     params = {};
