from tracker.models import *;
import filters;
from django.db.models import Count,Sum,Max,Avg,Q
import simplejson;
import random;
import gdata.spreadsheet.service;
import settings;
import datetime;
import dateutil.parser;
import operator;
import re;
<<<<<<< HEAD
=======
from decimal import Decimal
>>>>>>> 1a599813

# Adapted from http://djangosnippets.org/snippets/1474/

def get_referer_site(request):
  origin = request.META.get('HTTP_ORIGIN', None);
  if origin != None:
    return re.sub('^https?:\/\/', '', origin);
  else:
    return None;

def get_event(event):
  if event:
    if re.match('^\d+$', event):
      event = int(event)
      return Event.objects.get(id=event)
    else:
      eventSet = Event.objects.filter(short=event);
      if eventSet.exists():
        return eventSet[0];
      else:
        raise Http404;
  e = Event()
  e.id = ''
  e.name = 'All Events'
  return e

# Parses a 'natural language' list, i.e. seperated by commas, semi-colons, and 'and's
def natural_list_parse(s):
  result = [];
  tokens = [s];
  seperators = [',',';','&','+',' and ',' or ', ' and/or ', ' vs. ']
  for sep in seperators:
    newtokens = [];
    for token in tokens:
      while len(token) > 0:
        before, found, after = token.partition(sep);
        newtokens.append(before);
        token = after;
    tokens = newtokens;
  return list(filter(lambda x: len(x) > 0, map(lambda x: x.strip(), tokens)));

def draw_prize(prize, seed=None):
  eligible = prize.eligible_donors();
  if prize.maxed_winners():
    if prize.maxwinners == 1:
      return False, "Prize: " + prize.name + " already has a winner.";
    else:
      return False, "Prize: " + prize.name + " already has the maximum number of winners allowed.";
  if not eligible:
    return False, "Prize: " + prize.name + " has no eligible donors.";
  else:
    rand = random.Random(seed);
    psum = reduce(lambda a,b: a+b['weight'], eligible, 0.0);
    result = rand.random() * psum;
    ret = {'sum': psum, 'result': result}
    for d in eligible:
      if result < d['weight']:
        try:
          winRecord = PrizeWinner.objects.create(prize=prize, winner=Donor.objects.get(pk=d['donor']));
          winRecord.save();
        except Exception as e:
          return False, "Error drawing prize: " + prize.name + ", " + str(e);
        return True, "Prize Drawn Successfully";
      result -= d['weight'];
    return False, "Could not find an eligible donor";

_1ToManyBidsAggregateFilter = Q(bids__donation__transactionstate='COMPLETED');
_1ToManyDonationAggregateFilter = Q(donation__transactionstate='COMPLETED');
DonationBidAggregateFilter = _1ToManyDonationAggregateFilter;
DonorAggregateFilter = _1ToManyDonationAggregateFilter;
EventAggregateFilter = _1ToManyDonationAggregateFilter;

# http://stackoverflow.com/questions/5722767/django-mptt-get-descendants-for-a-list-of-nodes
def get_tree_queryset_descendants(model, nodes, include_self=False):
  if not nodes:
    return nodes;
  filters = []
  for n in nodes:
    lft, rght = n.lft, n.rght
    if include_self:
      lft -=1
      rght += 1
    filters.append(Q(tree_id=n.tree_id, lft__gt=lft, rght__lt=rght))
  q = reduce(operator.or_, filters)
  return model.objects.filter(q).order_by(*model._meta.ordering);

# http://stackoverflow.com/questions/6471354/efficient-function-to-retrieve-a-queryset-of-ancestors-of-an-mptt-queryset
def get_tree_queryset_ancestors(model, nodes):
  tree_list = {}
  query = Q()
  for node in nodes:
    if node.tree_id not in tree_list:
      tree_list[node.tree_id] = []
    parent =  node.parent.pk if node.parent is not None else None,
    if parent not in tree_list[node.tree_id]:
      tree_list[node.tree_id].append(parent)
      query |= Q(lft__lt=node.lft, rght__gt=node.rght, tree_id=node.tree_id)
    return model.objects.filter(query).order_by(*model._meta.ordering);

def get_tree_queryset_all(model, nodes):
  filters = []
  for node in nodes:
    filters.append(Q(tree_id=node.tree_id));
  q = reduce(operator.or_, filters)
  return model.objects.filter(q).order_by(*model._meta.ordering);

ModelAnnotations = {
  'donor'        : { 'amount': Sum('donation__amount', only=DonorAggregateFilter), 'count': Count('donation', only=DonorAggregateFilter), 'max': Max('donation__amount', only=DonorAggregateFilter), 'avg': Avg('donation__amount', only=DonorAggregateFilter) },
  'event'        : { 'amount': Sum('donation__amount', only=EventAggregateFilter), 'count': Count('donation', only=EventAggregateFilter), 'max': Max('donation__amount', only=EventAggregateFilter), 'avg': Avg('donation__amount', only=EventAggregateFilter) },
}

def ParseGDocCellTitle(title):
  digit = re.search("\d", title);
  if not digit:
    return None;
  letters = title[:digit.start()];
  digits = title[digit.start():];
  columnIdx = 0;
  for letter in letters:
    if not re.match("[A-Z]", letter):
      return None;
    columnIdx *= 26;
    columnIdx += ord(letter) - ord('A');
  rowIdx = int(digits) - 1;
  return columnIdx, rowIdx;

def ParseGDocCellsHeaders(cells):
  headers = {};
  for cell in cells.entry:
    col,row = ParseGDocCellTitle(cell.title.text);
    if row > 0:
      break;
    while len(headers) < col:
      headers.append(None);
    headers[col] = cell.content.text.strip().lower();
  return headers;

def MakeEmptyRow(headers):
  row = {};
  for col in headers:
    row[headers[col]] = '';
  return row;

def ParseGDocCellsAsList(cells):
  headers = ParseGDocCellsHeaders(cells);
  currentRowId = 0;
  currentRow = MakeEmptyRow(headers);
  rows = [];
  for cell in cells.entry:
    col,row = ParseGDocCellTitle(cell.title.text);
    if row == 0:
      continue;
    if row != currentRowId and currentRowId != 0:
      rows.append(currentRow);
      currentRow = MakeEmptyRow(headers);
    currentRowId = row;
    if col in headers:
      currentRow[headers[col]] = cell.content.text;
  if currentRowId != 0:
    rows.append(currentRow);
  return rows;

def find_people(people_list):
  result = [];
  for person in people_list:
      try:
        d = Donor.objects.get(alias__iequals=person);
        result.append(d);
      except:
        pass;
  return result;

class MarathonSpreadSheetEntry:
    def __init__(self, name, time, estimate, runners=None, commentators=None, comments=None):
      self.gamename = name.lower()
      self.starttime = time
      self.endtime = estimate
      self.runners = runners or ''; # find_people(runners);
      self.commentators = commentators or ''; # find_people(commentators);
      self.comments = comments or ''
    def __unicode__(self):
      return self.gamename
    def __repr__(self):
      return u"MarathonSpreadSheetEntry('%s','%s','%s','%s','%s','%s')" % (self.starttime,
        self.gamename, self.runners, self.endtime, self.commentators, self.comments)



def ParseSpreadSheetEntry(event, rowEntries):
  estimatedTimeDelta = datetime.timedelta()
  postGameSetup = datetime.timedelta()
  comments = '';
  commentators = '';
  if rowEntries[event.scheduledatetimefield]:
    startTime = dateutil.parser.parse(rowEntries[event.scheduledatetimefield]);
  else:
    return None;
  gameName = rowEntries[event.schedulegamefield]

  canonicalGameNameForm = gameName.strip().lower();

  if not canonicalGameNameForm or canonicalGameNameForm in ['start', 'end', 'finale', 'total:'] or 'setup' in canonicalGameNameForm:
    return None;

  runners = rowEntries[event.schedulerunnersfield]; # natural_list_parse(rowEntries[event.schedulerunnersfield])
  if event.scheduleestimatefield and rowEntries[event.scheduleestimatefield]:
    toks = rowEntries[event.scheduleestimatefield].split(":")
    if len(toks) == 3:
      estimatedTimeDelta = datetime.timedelta(hours=int(toks[0]), minutes=int(toks[1]), seconds=int(toks[2]))
  # I'm not sure what should be done with the post-game set-up field...
  if event.schedulesetupfield:
    if rowEntries[event.schedulesetupfield]:
      toks = rowEntries[event.schedulesetupfield].split(":")
      if len(toks) == 3:
        postGameSetup = datetime.timedelta(hours=int(toks[0]), minutes=int(toks[1]), seconds=int(toks[2]))
  if event.schedulecommentatorsfield:
    commentators = rowEntries[event.schedulecommentatorsfield] # natural_list_parse(rowEntries[event.schedulecommentatorsfield]);
  if event.schedulecommentsfield:
    comments = rowEntries[event.schedulecommentsfield]
  estimatedTime = startTime + estimatedTimeDelta
  # Convert the times into UTC
  timezone = pytz.timezone(event.scheduletimezone);
  startTime = timezone.localize(startTime)
  estimatedTime = timezone.localize(estimatedTime)
  ret = MarathonSpreadSheetEntry(gameName, startTime, estimatedTime+postGameSetup, runners, commentators, comments);
  return ret


def prizecmp(a,b):
  # if both prizes are run-linked, sort them that way
  if a.startrun and b.startrun:
    return cmp(a.startrun.starttime,b.startrun.starttime) or cmp(a.endrun.endtime,b.endrun.endtime) or cmp(a.name,b.name)
  # else if they're both time-linked, sort them that way
  if a.starttime and b.starttime:
    return cmp(a.starttime,b.starttime) or cmp(a.endtime,b.endtime) or cmp(a.name,b.name)
  # run-linked prizes are listed after time-linked and non-linked
  if a.startrun and not b.startrun:
    return 1
  if b.startrun and not a.startrun:
    return -1
  # time-linked prizes are listed after non-linked
  if a.starttime and not b.starttime:
    return 1
  if b.starttime and not a.starttime:
    return -1
  # sort by category or name as a fallback
  return cmp(a.category,b.category) or cmp(a.name,b.name)

def MergeScheduleGDoc(event):
  # This is required by the gdoc api to identify the name of the application making the request, but it can basically be any string
  PROGRAM_NAME = "sda-webtracker"
  spreadsheetService = gdata.spreadsheet.service.SpreadsheetsService()
  spreadsheetService.ClientLogin(settings.GDOC_USERNAME, settings.GDOC_PASSWORD)
  cellFeed = spreadsheetService.GetCellsFeed(key=event.scheduleid)
  try:
    runs = filter(lambda r: r != None, map(lambda x: ParseSpreadSheetEntry(event, x), ParseGDocCellsAsList(cellFeed)))
  except KeyError, k:
    raise Exception('KeyError, \'%s\' make sure the column names are correct' % k.args[0]);
  existingruns = dict(map(lambda r: (r.name.lower(),r),SpeedRun.objects.filter(event=event)))
  for run in runs:
    r = existingruns.get(run.gamename,SpeedRun(name=run.gamename,event=event,description=run.comments))
    r.deprecated_runners = run.runners;
    #for runner in run.runners:
    #  r.runners.add(runner);
    r.starttime = run.starttime
    r.endtime = run.endtime
    r.save()
  prizes = sorted(Prize.objects.filter(event=event),cmp=prizecmp)
  return len(runs);

EVENT_SELECT = 'admin-event';

def get_selected_event(request):
  evId = request.session.get(EVENT_SELECT, None);
  if evId:
    return Event.objects.get(pk=evId);
  else:
    return None;

def set_selected_event(request, event):
  if event:
    request.session[EVENT_SELECT] = event.id;
  else:
    request.session[EVENT_SELECT] = None;
<|MERGE_RESOLUTION|>--- conflicted
+++ resolved
@@ -9,10 +9,7 @@
 import dateutil.parser;
 import operator;
 import re;
-<<<<<<< HEAD
-=======
 from decimal import Decimal
->>>>>>> 1a599813
 
 # Adapted from http://djangosnippets.org/snippets/1474/
 
