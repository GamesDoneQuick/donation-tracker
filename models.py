--- conflicted
+++ resolved
@@ -86,7 +86,10 @@
       self.goal = None;
     elif self.goal <= Decimal('0.0'):
       raise ValidationError('Goal should be a positive value');
-<<<<<<< HEAD
+    sameName = Bid.objects.filter(speedrun=self.speedrun, event=self.event, parent=self.parent, name__iexact=self.name);
+    if sameName.exists():
+      if sameName.count() > 1 or sameName[0].id != self.id:
+        raise ValidationError('Cannot have a bid under the same event/run/parent with the same name');
 
   def get_event(self):
     if self.speedrun:
@@ -94,12 +97,6 @@
     else:
       return self.event;
 
-=======
-    sameName = Bid.objects.filter(speedrun=self.speedrun, event=self.event, parent=self.parent, name__iexact=self.name);
-    if sameName.exists():
-      if sameName.count() > 1 or sameName[0].id != self.id:
-        raise ValidationError('Cannot have a bid under the same event/run/parent with the same name');
->>>>>>> b2a0b848
   def __unicode__(self):
     if self.parent:
       return unicode(self.parent) + ' -- ' + self.name;
